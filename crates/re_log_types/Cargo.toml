--- conflicted
+++ resolved
@@ -69,13 +69,8 @@
 ndarray.workspace = true
 nohash-hasher = "0.2"
 num-derive = "0.3"
-<<<<<<< HEAD
 num-traits = "0.2"
 smallvec.workspace = true
-=======
-num-traits = "0.2" # used by num-derive
-smallvec = "1.10"
->>>>>>> 880cf8e9
 thiserror.workspace = true
 time = { workspace = true, default-features = false, features = [
   "formatting",
@@ -102,17 +97,4 @@
 
 
 [dev-dependencies]
-<<<<<<< HEAD
-criterion = "0.4"
-mimalloc.workspace = true
-serde_test = { version = "1" }
-
-[lib]
-bench = false
-
-[[bench]]
-name = "msg_encode_benchmark"
-harness = false
-=======
-rmp-serde = "1.1"
->>>>>>> 880cf8e9
+rmp-serde = "1.1"