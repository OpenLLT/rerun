use egui::{Color32, Vec2};
use itertools::Itertools as _;

use re_chunk_store::RowId;
use re_log_types::EntityPath;
use re_renderer::renderer::ColormappedTexture;
use re_types::{
    components::{ClassId, ColorModel},
    datatypes::{TensorData, TensorDimension},
    image::ImageKind,
    tensor_data::TensorElement,
};
use re_ui::UiExt as _;
use re_viewer_context::{
    gpu_bridge, Annotations, ImageInfo, TensorStats, TensorStatsCache, UiLayout, ViewerContext,
};

use super::EntityDataUi;

pub fn format_tensor_shape_single_line(shape: &[TensorDimension]) -> String {
    const MAX_SHOWN: usize = 4; // should be enough for width/height/depth and then some!
    let iter = shape.iter().take(MAX_SHOWN);
    let labelled = iter.clone().any(|dim| dim.name.is_some());
    let shapes = iter
        .map(|dim| {
            format!(
                "{}{}",
                dim.size,
                if let Some(name) = &dim.name {
                    format!(" ({name})")
                } else {
                    String::new()
                }
            )
        })
        .join(if labelled { " × " } else { "×" });
    format!(
        "{shapes}{}",
        if shape.len() > MAX_SHOWN {
            if labelled {
                " × …"
            } else {
                "×…"
            }
        } else {
            ""
        }
    )
}

impl EntityDataUi for re_types::components::TensorData {
    fn entity_data_ui(
        &self,
        ctx: &ViewerContext<'_>,
        ui: &mut egui::Ui,
        ui_layout: UiLayout,
        entity_path: &EntityPath,
        query: &re_chunk_store::LatestAtQuery,
        _db: &re_entity_db::EntityDb,
    ) {
        re_tracing::profile_function!();

        // TODO(#5607): what should happen if the promise is still pending?
        let tensor_data_row_id = ctx
            .recording()
            .latest_at_component::<Self>(entity_path, query)
            .map_or(RowId::ZERO, |((_time, row_id), _tensor)| row_id);

        tensor_ui(ctx, ui, ui_layout, tensor_data_row_id, &self.0);
    }
}

pub fn tensor_ui(
    ctx: &ViewerContext<'_>,
    ui: &mut egui::Ui,
    ui_layout: UiLayout,
    tensor_data_row_id: RowId,
    tensor: &TensorData,
) {
    // See if we can convert the tensor to a GPU texture.
    // Even if not, we will show info about the tensor.
    let tensor_stats = ctx
        .cache
        .entry(|c: &mut TensorStatsCache| c.entry(tensor_data_row_id, tensor));
<<<<<<< HEAD
=======
    let debug_name = entity_path.to_string();

    let meaning = image_meaning_for_entity(entity_path, query, db.store());

    let (meter, colormap) = if meaning == TensorDataMeaning::Depth {
        // TODO(#5607): what should happen if the promise is still pending?
        (
            ctx.recording()
                .latest_at_component::<DepthMeter>(entity_path, query)
                .map(|(_index, meter)| *meter.0),
            ctx.recording()
                .latest_at_component::<Colormap>(entity_path, query)
                .map(|(_index, colormap)| colormap),
        )
    } else {
        (None, None)
    };

    let Some(render_ctx) = ctx.render_ctx else {
        return;
    };

    let texture_result = gpu_bridge::tensor_to_gpu(
        render_ctx,
        &debug_name,
        tensor_data_row_id,
        tensor,
        meaning,
        &tensor_stats,
        annotations,
        colormap,
    )
    .ok();
>>>>>>> ff26b3af

    match ui_layout {
        UiLayout::List => {
            ui.horizontal(|ui| {
                let shape = match tensor.image_height_width_channels() {
                    Some([h, w, c]) => vec![
                        TensorDimension::height(h),
                        TensorDimension::width(w),
                        TensorDimension::depth(c),
                    ],
                    None => tensor.shape.clone(),
                };
                let text = format!(
                    "{}, {}",
                    tensor.dtype(),
                    format_tensor_shape_single_line(&shape)
                );
                ui_layout.label(ui, text).on_hover_ui(|ui| {
                    tensor_summary_ui(ui, tensor, &tensor_stats);
                });
            });
        }

        UiLayout::SelectionPanelFull | UiLayout::SelectionPanelLimitHeight | UiLayout::Tooltip => {
            ui.vertical(|ui| {
                ui.set_min_width(100.0);
                tensor_summary_ui(ui, tensor, &tensor_stats);
            });
        }
    }
}

/// Shows preview of an image.
///
/// Displays the image at the desired size, without overshooting it, and preserving aspect ration.
///
/// Extremely small images will be stretched on their thin axis to make them visible.
/// This does not preserve aspect ratio, but we only stretch it to a very thin size, so it is fine.
///
/// Returns error if the image could not be rendered.
#[allow(dead_code)] // TODO(#6891): use again when we can view image archetypes in the selection view
fn show_image_preview(
    render_ctx: &re_renderer::RenderContext,
    ui: &mut egui::Ui,
    colormapped_texture: ColormappedTexture,
    debug_name: &str,
    desired_size: egui::Vec2,
) -> Result<egui::Response, (egui::Response, anyhow::Error)> {
    fn texture_size(colormapped_texture: &ColormappedTexture) -> Vec2 {
        let [w, h] = colormapped_texture.width_height();
        egui::vec2(w as f32, h as f32)
    }

    const MIN_SIZE: f32 = 2.0;

    let texture_size = texture_size(&colormapped_texture);

    let scaled_size = largest_size_that_fits_in(texture_size.x / texture_size.y, desired_size);

    // Don't allow images so thin that we cannot see them:
    let scaled_size = scaled_size.max(Vec2::splat(MIN_SIZE));

    let (response, painter) = ui.allocate_painter(scaled_size, egui::Sense::hover());

    // Place it in the center:
    let texture_rect_on_screen = egui::Rect::from_center_size(response.rect.center(), scaled_size);

    if let Err(err) = gpu_bridge::render_image(
        render_ctx,
        &painter,
        texture_rect_on_screen,
        colormapped_texture,
        egui::TextureOptions::LINEAR,
        debug_name,
    ) {
        let color = ui.visuals().error_fg_color;
        painter.text(
            response.rect.left_top(),
            egui::Align2::LEFT_TOP,
            "🚫",
            egui::FontId::default(),
            color,
        );
        Err((response, err))
    } else {
        Ok(response)
    }
}

fn largest_size_that_fits_in(aspect_ratio: f32, max_size: Vec2) -> Vec2 {
    if aspect_ratio < max_size.x / max_size.y {
        // A thin image in a landscape frame
        egui::vec2(aspect_ratio * max_size.y, max_size.y)
    } else {
        // A wide image in a portrait frame
        egui::vec2(max_size.x, max_size.x / aspect_ratio)
    }
}

pub fn tensor_summary_ui_grid_contents(
    ui: &mut egui::Ui,
    tensor: &TensorData,
    tensor_stats: &TensorStats,
) {
    let TensorData { shape, buffer: _ } = tensor;

    ui.grid_left_hand_label("Data type")
        .on_hover_text("Data type used for all individual elements within the tensor");
    ui.label(tensor.dtype().to_string());
    ui.end_row();

    ui.grid_left_hand_label("Shape")
        .on_hover_text("Extent of every dimension");
    ui.vertical(|ui| {
        // For unnamed tensor dimension more than a single line usually doesn't make sense!
        // But what if some are named and some are not?
        // -> If more than 1 is named, make it a column!
        if shape.iter().filter(|d| d.name.is_some()).count() > 1 {
            for dim in shape {
                ui.label(dim.to_string());
            }
        } else {
            ui.label(format_tensor_shape_single_line(shape));
        }
    });
    ui.end_row();

    let TensorStats {
        range,
        finite_range,
    } = tensor_stats;

    if let Some((min, max)) = range {
        ui.label("Data range")
            .on_hover_text("All values of the tensor range within these bounds");
        ui.monospace(format!(
            "[{} - {}]",
            re_format::format_f64(*min),
            re_format::format_f64(*max)
        ));
        ui.end_row();
    }
    // Show finite range only if it is different from the actual range.
    if let (true, Some((min, max))) = (range != finite_range, finite_range) {
        ui.label("Finite data range").on_hover_text(
            "The finite values (ignoring all NaN & -Inf/+Inf) of the tensor range within these bounds"
        );
        ui.monospace(format!(
            "[{} - {}]",
            re_format::format_f64(*min),
            re_format::format_f64(*max)
        ));
        ui.end_row();
    }
}

pub fn tensor_summary_ui(ui: &mut egui::Ui, tensor: &TensorData, tensor_stats: &TensorStats) {
    egui::Grid::new("tensor_summary_ui")
        .num_columns(2)
        .show(ui, |ui| {
            tensor_summary_ui_grid_contents(ui, tensor, tensor_stats);
        });
}

// Show the surrounding pixels:
const ZOOMED_IMAGE_TEXEL_RADIUS: isize = 10;

pub fn show_zoomed_image_region_area_outline(
    egui_ctx: &egui::Context,
    ui_clip_rect: egui::Rect,
    image_resolution: egui::Vec2,
    [center_x, center_y]: [isize; 2],
    image_rect: egui::Rect,
) {
    use egui::{pos2, remap, Rect};

    let width = image_resolution.x;
    let height = image_resolution.y;

    // Show where on the original image the zoomed-in region is at:
    // The area shown is ZOOMED_IMAGE_TEXEL_RADIUS _surrounding_ the center.
    // Since the center is the top-left/rounded-down, coordinate, we need to add 1 to right/bottom.
    let left = (center_x - ZOOMED_IMAGE_TEXEL_RADIUS) as f32;
    let right = (center_x + ZOOMED_IMAGE_TEXEL_RADIUS + 1) as f32;
    let top = (center_y - ZOOMED_IMAGE_TEXEL_RADIUS) as f32;
    let bottom = (center_y + ZOOMED_IMAGE_TEXEL_RADIUS + 1) as f32;

    let left = remap(left, 0.0..=width, image_rect.x_range());
    let right = remap(right, 0.0..=width, image_rect.x_range());
    let top = remap(top, 0.0..=height, image_rect.y_range());
    let bottom = remap(bottom, 0.0..=height, image_rect.y_range());

    let sample_rect = Rect::from_min_max(pos2(left, top), pos2(right, bottom));
    // TODO(emilk): use `parent_ui.painter()` and put it in a high Z layer, when https://github.com/emilk/egui/issues/1516 is done
    let painter = egui_ctx.debug_painter().with_clip_rect(ui_clip_rect);
    painter.rect_stroke(sample_rect, 0.0, (2.0, Color32::BLACK));
    painter.rect_stroke(sample_rect, 0.0, (1.0, Color32::WHITE));
}

/// `meter`: iff this is a depth map, how long is one meter?
#[allow(clippy::too_many_arguments)]
pub fn show_zoomed_image_region(
    render_ctx: &re_renderer::RenderContext,
    ui: &mut egui::Ui,
    image: &ImageInfo,
    tensor_stats: &TensorStats,
    annotations: &Annotations,
    meter: Option<f32>,
    debug_name: &str,
    center_texel: [isize; 2],
) {
    let texture =
        match gpu_bridge::image_to_gpu(render_ctx, debug_name, image, tensor_stats, annotations) {
            Ok(texture) => texture,
            Err(err) => {
                ui.label(format!("Error: {err}"));
                return;
            }
        };

    if let Err(err) = try_show_zoomed_image_region(
        render_ctx,
        ui,
        image,
        texture,
        annotations,
        meter,
        debug_name,
        center_texel,
    ) {
        ui.label(format!("Error: {err}"));
    }
}

/// `meter`: iff this is a depth map, how long is one meter?
#[allow(clippy::too_many_arguments)]
fn try_show_zoomed_image_region(
    render_ctx: &re_renderer::RenderContext,
    ui: &mut egui::Ui,
    image: &ImageInfo,
    texture: ColormappedTexture,
    annotations: &Annotations,
    meter: Option<f32>,
    debug_name: &str,
    center_texel: [isize; 2],
) -> anyhow::Result<()> {
    let (width, height) = (image.width(), image.height());

    const POINTS_PER_TEXEL: f32 = 5.0;
    let size = Vec2::splat(((ZOOMED_IMAGE_TEXEL_RADIUS * 2 + 1) as f32) * POINTS_PER_TEXEL);

    let (_id, zoom_rect) = ui.allocate_space(size);
    let painter = ui.painter();

    painter.rect_filled(zoom_rect, 0.0, ui.visuals().extreme_bg_color);

    let center_of_center_texel = egui::vec2(
        (center_texel[0] as f32) + 0.5,
        (center_texel[1] as f32) + 0.5,
    );

    // Paint the zoomed in region:
    {
        let image_rect_on_screen = egui::Rect::from_min_size(
            zoom_rect.center() - POINTS_PER_TEXEL * center_of_center_texel,
            POINTS_PER_TEXEL * egui::vec2(width as f32, height as f32),
        );

        gpu_bridge::render_image(
            render_ctx,
            &painter.with_clip_rect(zoom_rect),
            image_rect_on_screen,
            texture.clone(),
            egui::TextureOptions::NEAREST,
            debug_name,
        )?;
    }

    // Outline the center texel, to indicate which texel we're printing the values of:
    {
        let center_texel_rect =
            egui::Rect::from_center_size(zoom_rect.center(), Vec2::splat(POINTS_PER_TEXEL));
        painter.rect_stroke(center_texel_rect.expand(1.0), 0.0, (1.0, Color32::BLACK));
        painter.rect_stroke(center_texel_rect, 0.0, (1.0, Color32::WHITE));
    }

    let [x, y] = center_texel;
    if 0 <= x && (x as u32) < width && 0 <= y && (y as u32) < height {
        ui.separator();

        ui.vertical(|ui| {
            ui.style_mut().wrap_mode = Some(egui::TextWrapMode::Extend);

            image_pixel_value_ui(ui, image, annotations, [x as _, y as _], meter);

            // Show a big sample of the color of the middle texel:
            let (rect, _) =
                ui.allocate_exact_size(Vec2::splat(ui.available_height()), egui::Sense::hover());
            // Position texture so that the center texel is at the center of the rect:
            let zoom = rect.width();
            let image_rect_on_screen = egui::Rect::from_min_size(
                rect.center() - zoom * center_of_center_texel,
                zoom * egui::vec2(width as f32, height as f32),
            );
            gpu_bridge::render_image(
                render_ctx,
                &ui.painter().with_clip_rect(rect),
                image_rect_on_screen,
                texture,
                egui::TextureOptions::NEAREST,
                debug_name,
            )
        })
        .inner?;
    }
    Ok(())
}

fn image_pixel_value_ui(
    ui: &mut egui::Ui,
    image: &ImageInfo,
    annotations: &Annotations,
    [x, y]: [u32; 2],
    meter: Option<f32>,
) {
    egui::Grid::new("hovered pixel properties").show(ui, |ui| {
        ui.label("Position:");
        ui.label(format!("{x}, {y}"));
        ui.end_row();

        // Check for annotations on any single-channel image
        if image.kind == ImageKind::Segmentation {
            if let Some(raw_value) = image.get_xyc(x, y, 0) {
                if let (ImageKind::Segmentation, Some(u16_val)) =
                    (image.kind, raw_value.try_as_u16())
                {
                    ui.label("Label:");
                    ui.label(
                        annotations
                            .resolved_class_description(Some(ClassId::from(u16_val)))
                            .annotation_info()
                            .label(None)
                            .unwrap_or_else(|| u16_val.to_string()),
                    );
                    ui.end_row();
                };
            }
        }
        if let Some(meter) = meter {
            // This is a depth map
            if let Some(raw_value) = image.get_xyc(x, y, 0) {
                let raw_value = raw_value.as_f64();
                let meters = raw_value / (meter as f64);
                ui.label("Depth:");
                if meters < 1.0 {
                    ui.monospace(format!("{:.1} mm", meters * 1e3));
                } else {
                    ui.monospace(format!("{meters:.3} m"));
                }
            }
        }
    });

    let text = match image.kind {
        ImageKind::Segmentation | ImageKind::Depth => {
            image.get_xyc(x, y, 0).map(|v| format!("Val: {v}"))
        }

        ImageKind::Color => match image.color_model() {
            ColorModel::L => image.get_xyc(x, y, 0).map(|v| format!("L: {v}")),

            ColorModel::RGB => {
                if let Some([r, g, b]) = {
                    if let [Some(r), Some(g), Some(b)] = [
                        image.get_xyc(x, y, 0),
                        image.get_xyc(x, y, 1),
                        image.get_xyc(x, y, 2),
                    ] {
                        Some([r, g, b])
                    } else {
                        None
                    }
                } {
                    match (r, g, b) {
                        (TensorElement::U8(r), TensorElement::U8(g), TensorElement::U8(b)) => {
                            Some(format!("R: {r}, G: {g}, B: {b}, #{r:02X}{g:02X}{b:02X}"))
                        }
                        _ => Some(format!("R: {r}, G: {g}, B: {b}")),
                    }
                } else {
                    None
                }
            }

            ColorModel::RGBA => {
                if let (Some(r), Some(g), Some(b), Some(a)) = (
                    image.get_xyc(x, y, 0),
                    image.get_xyc(x, y, 1),
                    image.get_xyc(x, y, 2),
                    image.get_xyc(x, y, 3),
                ) {
                    match (r, g, b, a) {
                        (
                            TensorElement::U8(r),
                            TensorElement::U8(g),
                            TensorElement::U8(b),
                            TensorElement::U8(a),
                        ) => Some(format!(
                            "R: {r}, G: {g}, B: {b}, A: {a}, #{r:02X}{g:02X}{b:02X}{a:02X}"
                        )),
                        _ => Some(format!("R: {r}, G: {g}, B: {b}, A: {a}")),
                    }
                } else {
                    None
                }
            }
        },
    };

    if let Some(text) = text {
        ui.label(text);
    } else {
        ui.label("No Value");
    }
}

#[allow(dead_code)] // TODO(#6891): use again when we can view image archetypes in the selection view
fn rgb8_histogram_ui(ui: &mut egui::Ui, rgb: &[u8]) -> egui::Response {
    re_tracing::profile_function!();

    let mut histograms = [[0_u64; 256]; 3];
    {
        // TODO(emilk): this is slow, so cache the results!
        re_tracing::profile_scope!("build");
        for pixel in rgb.chunks_exact(3) {
            for c in 0..3 {
                histograms[c][pixel[c] as usize] += 1;
            }
        }
    }

    use egui_plot::{Bar, BarChart, Legend, Plot};

    let names = ["R", "G", "B"];
    let colors = [Color32::RED, Color32::GREEN, Color32::BLUE];

    let charts = histograms
        .into_iter()
        .enumerate()
        .map(|(component, histogram)| {
            let fill = colors[component].linear_multiply(0.5);

            BarChart::new(
                histogram
                    .into_iter()
                    .enumerate()
                    .map(|(i, count)| {
                        Bar::new(i as _, count as _)
                            .width(0.9)
                            .fill(fill)
                            .vertical()
                            .stroke(egui::Stroke::NONE)
                    })
                    .collect(),
            )
            .color(colors[component])
            .name(names[component])
        })
        .collect_vec();

    re_tracing::profile_scope!("show");
    Plot::new("rgb_histogram")
        .legend(Legend::default())
        .height(200.0)
        .show_axes([false; 2])
        .show(ui, |plot_ui| {
            for chart in charts {
                plot_ui.bar_chart(chart);
            }
        })
        .response
}

#[allow(dead_code)] // TODO(#6891): use again when we can view image archetypes in the selection view
#[cfg(not(target_arch = "wasm32"))]
fn copy_and_save_image_ui(ui: &mut egui::Ui, tensor: &TensorData, _encoded_tensor: &TensorData) {
    ui.horizontal(|ui| {
        if tensor.could_be_dynamic_image() && ui.button("Click to copy image").clicked() {
            match tensor.to_dynamic_image() {
                Ok(dynamic_image) => {
                    let rgba = dynamic_image.to_rgba8();
                    re_viewer_context::Clipboard::with(|clipboard| {
                        clipboard.set_image(
                            [rgba.width() as _, rgba.height() as _],
                            bytemuck::cast_slice(rgba.as_raw()),
                        );
                    });
                }
                Err(err) => {
                    re_log::error!("Failed to convert tensor to image: {err}");
                }
            }
        }

        if ui.button("Save image…").clicked() {
            match tensor.to_dynamic_image() {
                Ok(dynamic_image) => {
                    save_image(&dynamic_image);
                }
                Err(err) => {
                    re_log::error!("Failed to convert tensor to image: {err}");
                }
            }
        }
    });
}

#[allow(dead_code)] // TODO(#6891): use again when we can view image archetypes in the selection view
#[cfg(not(target_arch = "wasm32"))]
fn save_image(dynamic_image: &image::DynamicImage) {
    if let Some(path) = rfd::FileDialog::new()
        .set_file_name("image.png")
        .save_file()
    {
        match dynamic_image.save(&path) {
            Ok(()) => {
                re_log::info!("Image saved to {path:?}");
            }
            Err(err) => {
                re_log::error!("Failed saving image to {path:?}: {err}");
            }
        }
    }
}<|MERGE_RESOLUTION|>--- conflicted
+++ resolved
@@ -82,42 +82,6 @@
     let tensor_stats = ctx
         .cache
         .entry(|c: &mut TensorStatsCache| c.entry(tensor_data_row_id, tensor));
-<<<<<<< HEAD
-=======
-    let debug_name = entity_path.to_string();
-
-    let meaning = image_meaning_for_entity(entity_path, query, db.store());
-
-    let (meter, colormap) = if meaning == TensorDataMeaning::Depth {
-        // TODO(#5607): what should happen if the promise is still pending?
-        (
-            ctx.recording()
-                .latest_at_component::<DepthMeter>(entity_path, query)
-                .map(|(_index, meter)| *meter.0),
-            ctx.recording()
-                .latest_at_component::<Colormap>(entity_path, query)
-                .map(|(_index, colormap)| colormap),
-        )
-    } else {
-        (None, None)
-    };
-
-    let Some(render_ctx) = ctx.render_ctx else {
-        return;
-    };
-
-    let texture_result = gpu_bridge::tensor_to_gpu(
-        render_ctx,
-        &debug_name,
-        tensor_data_row_id,
-        tensor,
-        meaning,
-        &tensor_stats,
-        annotations,
-        colormap,
-    )
-    .ok();
->>>>>>> ff26b3af
 
     match ui_layout {
         UiLayout::List => {
