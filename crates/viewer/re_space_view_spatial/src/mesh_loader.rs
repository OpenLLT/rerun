--- conflicted
+++ resolved
@@ -49,13 +49,7 @@
     ) -> anyhow::Result<Self> {
         re_tracing::profile_function!();
 
-<<<<<<< HEAD
-        let bytes = asset3d.blob.as_slice();
-
-        let mut mesh_instances = match media_type.as_str() {
-=======
         let cpu_model = match media_type.as_str() {
->>>>>>> c23e81e1
             MediaType::GLTF | MediaType::GLB => {
                 re_renderer::importer::gltf::load_gltf_from_buffer(&name, bytes, render_ctx)?
             }
@@ -64,44 +58,8 @@
             _ => anyhow::bail!("{media_type} files are not supported"),
         };
 
-<<<<<<< HEAD
-        if let Some(a) = &mesh_instances[0].mesh {
-            println!(
-                "before function albedo : {:?}",
-                a.materials[0].albedo_factor
-            );
-        }
-
-        // let prev_mesh_instances = mesh_instances.clone();
-        // let mesh_instances = add_albedo_factor_to_mesh(mesh_instances, asset3d, render_ctx);
-        add_albedo_factor_to_mesh(&mut mesh_instances, asset3d, render_ctx);
-
-        // if let Ok(mesh_instances) = mesh_instances {
-        //     if let Some(m) = &mesh_instances[0].mesh {
-        //         println!("after function albedo : {:?}", m.materials[0].albedo_factor);
-        //     }
-        //     let bbox = re_renderer::importer::calculate_bounding_box(&mesh_instances);
-
-        //     return Ok(Self {
-        //         name,
-        //         bbox,
-        //         mesh_instances,
-        //     });
-        // }
-        let bbox = re_renderer::importer::calculate_bounding_box(&mesh_instances);
-=======
         let bbox = cpu_model.calculate_bounding_box();
         let mesh_instances = cpu_model.into_gpu_meshes(render_ctx)?;
->>>>>>> c23e81e1
-
-        for instance in &mesh_instances {
-            if let Some(mesh) = &instance.mesh {
-                println!(
-                    "Mesh after function albedo : {:?}",
-                    mesh.materials[0].albedo_factor
-                );
-            }
-        }
 
         Ok(Self {
             name,
