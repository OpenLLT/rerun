from __future__ import annotations

import uuid
from collections.abc import Iterable
from typing import Optional, Union

import rerun_bindings as bindings
from typing_extensions import deprecated  # type: ignore[misc, unused-ignore]

from .._baseclasses import AsComponents, ComponentBatchLike
from .._spawn import _spawn_viewer
from ..datatypes import BoolLike, EntityPathLike, Float32ArrayLike, Utf8ArrayLike, Utf8Like
from ..memory import MemoryRecording
from ..recording_stream import RecordingStream
from .archetypes import ContainerBlueprint, PanelBlueprint, ViewBlueprint, ViewContents, ViewportBlueprint
from .components import PanelState, PanelStateLike
from .components.container_kind import ContainerKindLike

ViewContentsLike = Union[Utf8ArrayLike, ViewContents]


class View:
    """
    Base class for all view types.

    Consider using one of the subclasses instead of this class directly:

    - [rerun.blueprint.BarChartView][]
    - [rerun.blueprint.Spatial2DView][]
    - [rerun.blueprint.Spatial3DView][]
    - [rerun.blueprint.TensorView][]
    - [rerun.blueprint.TextDocumentView][]
    - [rerun.blueprint.TextLogView][]
    - [rerun.blueprint.TimeSeriesView][]

    These are ergonomic helpers on top of [rerun.blueprint.archetypes.ViewBlueprint][].
    """

    def __init__(
        self,
        *,
        class_identifier: Utf8Like,
        origin: EntityPathLike,
        contents: ViewContentsLike,
        name: Utf8Like | None,
        visible: BoolLike | None = None,
        properties: dict[str, AsComponents] | None = None,
        defaults: list[AsComponents | ComponentBatchLike] | None = None,
        overrides: dict[EntityPathLike, list[ComponentBatchLike]] | None = None,
    ):
        """
        Construct a blueprint for a new view.

        Parameters
        ----------
        name
            The name of the view.
        class_identifier
            The class of the view to add. This must correspond to a known view class.
            Prefer to use one of the subclasses of `View` which will populate this for you.
        origin
            The `EntityPath` to use as the origin of this view. All other entities will be transformed
            to be displayed relative to this origin.
        contents
            The contents of the view specified as a query expression. This is either a single expression,
            or a list of multiple expressions. See [rerun.blueprint.archetypes.ViewContents][].
        visible:
            Whether this view is visible.

            Defaults to true if not specified.
        properties
            Dictionary of property archetypes to add to view's internal hierarchy.
        defaults:
            List of default components or component batches to add to the view. When an archetype
            in the view is missing a component included in this set, the value of default will be used
            instead of the normal fallback for the visualizer.
        overrides:
            Dictionary of overrides to apply to the view. The key is the path to the entity where the override
            should be applied. The value is a list of component or component batches to apply to the entity.

            Important note: the path must be a fully qualified entity path starting at the root. The override paths
            do not yet support `$origin` relative paths or glob expressions.
            This will be addressed in <https://github.com/rerun-io/rerun/issues/6673>.

        """
        self.id = uuid.uuid4()
        self.class_identifier = class_identifier
        self.name = name
        self.origin = origin
        self.contents = contents
        self.visible = visible
        self.properties = properties if properties is not None else {}
        self.defaults = defaults if defaults is not None else []
        self.overrides = overrides if overrides is not None else {}

    def blueprint_path(self) -> str:
        """
        The blueprint path where this view will be logged.

        Note that although this is an `EntityPath`, is scoped to the blueprint tree and
        not a part of the regular data hierarchy.
        """
        return f"view/{self.id}"

    def to_container(self) -> Container:
        """Convert this view to a container."""
        from .containers import Tabs

        return Tabs(self)

    def to_blueprint(self) -> Blueprint:
        """Convert this view to a full blueprint."""
        return Blueprint(self)

    def _log_to_stream(self, stream: RecordingStream) -> None:
        """Internal method to convert to an archetype and log to the stream."""
        if isinstance(self.contents, ViewContents):
            # If contents is already a ViewContents, we can just use it directly
            contents = self.contents
        else:
            # Otherwise we delegate to the ViewContents constructor
            contents = ViewContents(query=self.contents)

        stream.log(self.blueprint_path() + "/ViewContents", contents)

        arch = ViewBlueprint(
            class_identifier=self.class_identifier,
            display_name=self.name,
            space_origin=self.origin,
            visible=self.visible,
        )

        stream.log(self.blueprint_path(), arch)

        for prop_name, prop in self.properties.items():
            stream.log(f"{self.blueprint_path()}/{prop_name}", prop)

        for default in self.defaults:
            if isinstance(default, AsComponents):
                stream.log(f"{self.blueprint_path()}/defaults", default)
            elif isinstance(default, ComponentBatchLike):
                stream.log(f"{self.blueprint_path()}/defaults", [default])  # type: ignore[list-item]
            else:
                raise ValueError(f"Provided default: {default} is neither a component nor a component batch.")

        for path, components in self.overrides.items():
            stream.log(
                f"{self.blueprint_path()}/ViewContents/individual_overrides/{path}",
                components,  # type: ignore[arg-type]
            )

    def _ipython_display_(self) -> None:
        from rerun.notebook import Viewer

        Viewer(blueprint=self).display()


class Container:
    """
    Base class for all container types.

    Consider using one of the subclasses instead of this class directly:

    - [rerun.blueprint.Horizontal][]
    - [rerun.blueprint.Vertical][]
    - [rerun.blueprint.Grid][]
    - [rerun.blueprint.Tabs][]

    These are ergonomic helpers on top of [rerun.blueprint.archetypes.ContainerBlueprint][].
    """

    def __init__(
        self,
        *args: Container | View,
        contents: Optional[Iterable[Container | View]] = None,
        kind: ContainerKindLike,
        column_shares: Optional[Float32ArrayLike] = None,
        row_shares: Optional[Float32ArrayLike] = None,
        grid_columns: Optional[int] = None,
        active_tab: Optional[int | str] = None,
        name: Utf8Like | None,
    ):
        """
        Construct a new container.

        Parameters
        ----------
        *args:
            All positional arguments are forwarded to the `contents` parameter for convenience.
        contents:
            The contents of the container. Each item in the iterable must be a `View` or a `Container`.
            This can only be used if no positional arguments are provided.
        kind
            The kind of the container. This must correspond to a known container kind.
            Prefer to use one of the subclasses of `Container` which will populate this for you.
        column_shares
            The layout shares of the columns in the container. The share is used to determine what fraction of the total width each
            column should take up. The column with index `i` will take up the fraction `shares[i] / total_shares`.
            This is only applicable to `Horizontal` or `Grid` containers.
        row_shares
            The layout shares of the rows in the container. The share is used to determine what fraction of the total height each
            row should take up. The row with index `i` will take up the fraction `shares[i] / total_shares`.
            This is only applicable to `Vertical` or `Grid` containers.
        grid_columns
            The number of columns in the grid. This is only applicable to `Grid` containers.
        active_tab
            The active tab in the container. This is only applicable to `Tabs` containers.
        name
            The name of the container

        """

        if args and contents is not None:
            raise ValueError("Cannot provide both positional and keyword arguments for contents")

        if contents is not None:
            self.contents = contents
        else:
            self.contents = args

        self.id = uuid.uuid4()
        self.kind = kind
        self.column_shares = column_shares
        self.row_shares = row_shares
        self.grid_columns = grid_columns
        self.active_tab = active_tab
        self.name = name

    def blueprint_path(self) -> str:
        """
        The blueprint path where this view will be logged.

        Note that although this is an `EntityPath`, is scoped to the blueprint tree and
        not a part of the regular data hierarchy.
        """
        return f"container/{self.id}"

    def to_container(self) -> Container:
        """Convert this view to a container."""
        return self

    def to_blueprint(self) -> Blueprint:
        """Convert this container to a full blueprint."""
        return Blueprint(self)

    def _log_to_stream(self, stream: RecordingStream) -> None:
        """Internal method to convert to an archetype and log to the stream."""
        active_tab_path = None

        for i, sub in enumerate(self.contents):
            sub._log_to_stream(stream)
            if i == self.active_tab or (isinstance(sub, View) and sub.name == self.active_tab):
                active_tab_path = sub.blueprint_path()

        if self.active_tab is not None and active_tab_path is None:
            raise ValueError(f"Active tab '{self.active_tab}' not found in the container contents.")

        arch = ContainerBlueprint(
            container_kind=self.kind,
            contents=[sub.blueprint_path() for sub in self.contents],
            col_shares=self.column_shares,
            row_shares=self.row_shares,
            visible=True,
            grid_columns=self.grid_columns,
            active_tab=active_tab_path,
            display_name=self.name,
        )

        stream.log(self.blueprint_path(), arch)

    def _ipython_display_(self) -> None:
        from rerun.notebook import Viewer

        Viewer(blueprint=self).display()


def _to_state(expanded: bool | None, state: PanelStateLike | None) -> PanelStateLike | None:
    """Handle the case where `expanded` is used over `state`."""

    if expanded is not None and state is not None:
        raise ValueError("Cannot set both 'expanded' and 'state'")
    if state is not None:
        return state
    if expanded is not None:
        return PanelState.Expanded if expanded else PanelState.Collapsed
    return None


class Panel:
    """
    Base class for the panel types.

    Consider using one of the subclasses instead of this class directly:

    - [TopPanel][rerun.blueprint.TopPanel]
    - [BlueprintPanel][rerun.blueprint.BlueprintPanel]
    - [SelectionPanel][rerun.blueprint.SelectionPanel]
    - [TimePanel][rerun.blueprint.TimePanel]

    These are ergonomic helpers on top of [rerun.blueprint.archetypes.PanelBlueprint][].
    """

    def __init__(self, *, blueprint_path: str, expanded: bool | None = None, state: PanelStateLike | None = None):
        """
        Construct a new panel.

        Parameters
        ----------
        blueprint_path:
            The blueprint path of the panel.
        expanded:
            Deprecated. Use `state` instead.
        state:
            Whether the panel is expanded, collapsed, or hidden.

        """
        self._blueprint_path = blueprint_path
        self.state = _to_state(expanded, state)

    def blueprint_path(self) -> str:
        """
        The blueprint path where this view will be logged.

        Note that although this is an `EntityPath`, is scoped to the blueprint tree and
        not a part of the regular data hierarchy.
        """
        return self._blueprint_path

    def _log_to_stream(self, stream: RecordingStream) -> None:
        """Internal method to convert to an archetype and log to the stream."""
        arch = PanelBlueprint(
            state=self.state,
        )

        stream.log(self.blueprint_path(), arch)  # type: ignore[attr-defined]


class TopPanel(Panel):
    """The state of the top panel."""

    def __init__(self, *, expanded: bool | None = None, state: PanelStateLike | None = None):
        """
        Construct a new top panel.

        Parameters
        ----------
        expanded:
            Deprecated. Use `state` instead.
        state:
            Whether the panel is expanded, collapsed, or hidden.

            Collapsed and hidden both fully hide the top panel.

        """
        super().__init__(blueprint_path="top_panel", expanded=expanded, state=state)


class BlueprintPanel(Panel):
    """The state of the blueprint panel."""

    def __init__(self, *, expanded: bool | None = None, state: PanelStateLike | None = None):
        """
        Construct a new blueprint panel.

        Parameters
        ----------
        expanded:
            Deprecated. Use `state` instead.
        state:
            Whether the panel is expanded, collapsed, or hidden.

            Collapsed and hidden both fully hide the blueprint panel.

        """
        super().__init__(blueprint_path="blueprint_panel", expanded=expanded, state=state)


class SelectionPanel(Panel):
    """The state of the selection panel."""

    def __init__(self, *, expanded: bool | None = None, state: PanelStateLike | None = None):
        """
        Construct a new selection panel.

        Parameters
        ----------
        expanded:
            Deprecated. Use `state` instead.
        state:
            Whether the panel is expanded, collapsed, or hidden.

            Collapsed and hidden both fully hide the selection panel.

        """
        super().__init__(blueprint_path="selection_panel", expanded=expanded, state=state)


class TimePanel(Panel):
    """The state of the time panel."""

    def __init__(self, *, expanded: bool | None = None, state: PanelStateLike | None = None):
        """
        Construct a new time panel.

        Parameters
        ----------
        expanded:
            Deprecated. Use `state` instead.
        state:
            Whether the panel is expanded, collapsed, or hidden.

            Expanded fully shows the panel, collapsed shows a simplified panel,
            hidden fully hides the panel.

        """
        super().__init__(blueprint_path="time_panel", expanded=expanded, state=state)


ContainerLike = Union[Container, View]
"""
A type that can be converted to a container.

These types all implement a `to_container()` method that wraps them in the necessary
helper classes.
"""

BlueprintPart = Union[ContainerLike, TopPanel, BlueprintPanel, SelectionPanel, TimePanel]
"""
The types that make up a blueprint.
"""


class Blueprint:
    """The top-level description of the viewer blueprint."""

    def __init__(
        self,
        *parts: BlueprintPart,
        auto_layout: bool | None = None,
        auto_views: bool | None = None,
        collapse_panels: bool = False,
    ):
        """
        Construct a new blueprint from the given parts.

        Each [BlueprintPart][rerun.blueprint.BlueprintPart] can be one of the following:

        - [ContainerLike][rerun.blueprint.ContainerLike]
        - [BlueprintPanel][rerun.blueprint.BlueprintPanel]
        - [SelectionPanel][rerun.blueprint.SelectionPanel]
        - [TimePanel][rerun.blueprint.TimePanel]

        It is an error to provide more than one of instance of any of the panel types.

        Blueprints only have a single top-level "root" container that defines the viewport.
        If you provide multiple `ContainerLike` instances, they will be combined under a single
        root `Tab` container.

        Parameters
        ----------
        *parts:
            The parts of the blueprint.
        auto_layout:
            Whether to automatically layout the viewport. If `True`, the container layout will be
            reset whenever a new view is added to the viewport. Defaults to `False`.
            Defaults to `False` unless no Containers or Views are provided, in which case it defaults to `True`.
            If you want to create a completely empty Blueprint, you must explicitly set this to `False`.
        auto_views:
            Whether to automatically add views to the viewport. If `True`, the viewport will
            automatically add views based on content in the data store.
            Defaults to `False` unless no Containers or Views are provided, in which case it defaults to `True`.
            If you want to create a completely empty Blueprint, you must explicitly set this to `False`.
        collapse_panels:
            Whether to collapse panels in the viewer. Defaults to `False`.

            This fully hides the blueprint/selection panels, and shows the simplified time panel.

        """
        from .containers import Tabs

        self.collapse_panels = collapse_panels

        contents: list[ContainerLike] = []

        for part in parts:
            if isinstance(part, (Container, View)):
                contents.append(part)
            elif isinstance(part, TopPanel):
                if hasattr(self, "top_panel"):
                    raise ValueError("Only one top panel can be provided")
                self.top_panel = part
            elif isinstance(part, BlueprintPanel):
                if hasattr(self, "blueprint_panel"):
                    raise ValueError("Only one blueprint panel can be provided")
                self.blueprint_panel = part
            elif isinstance(part, SelectionPanel):
                if hasattr(self, "selection_panel"):
                    raise ValueError("Only one selection panel can be provided")
                self.selection_panel = part
            elif isinstance(part, TimePanel):
                if hasattr(self, "time_panel"):
                    raise ValueError("Only one time panel can be provided")
                self.time_panel = part
            else:
                raise ValueError(f"Unknown part type: {part}")

        self.auto_views = auto_views
        self.auto_layout = auto_layout

        if len(contents) == 0:
            # If there's no content, switch `auto_layout` and `auto_views` defaults to `True`.
            if self.auto_views is None:
                self.auto_views = True
            if self.auto_layout is None:
                self.auto_layout = True
        elif len(contents) == 1:
            self.root_container = contents[0].to_container()
        else:
            self.root_container = Tabs(contents=contents)

    def to_blueprint(self) -> Blueprint:
        """Conform with the `BlueprintLike` interface."""
        return self

    def _log_to_stream(self, stream: RecordingStream) -> None:
        """Internal method to convert to an archetype and log to the stream."""
        if hasattr(self, "root_container"):
            self.root_container._log_to_stream(stream)

            root_container_id = self.root_container.id.bytes
        else:
            root_container_id = None

        viewport_arch = ViewportBlueprint(
            root_container=root_container_id,
            auto_layout=self.auto_layout,
            auto_views=self.auto_views,
        )

        stream.log("viewport", viewport_arch)

        if hasattr(self, "top_panel"):
            self.top_panel._log_to_stream(stream)

        if hasattr(self, "blueprint_panel"):
            self.blueprint_panel._log_to_stream(stream)
        elif self.collapse_panels:
            BlueprintPanel(state="collapsed")._log_to_stream(stream)

        if hasattr(self, "selection_panel"):
            self.selection_panel._log_to_stream(stream)
        elif self.collapse_panels:
            SelectionPanel(state="collapsed")._log_to_stream(stream)

        if hasattr(self, "time_panel"):
            self.time_panel._log_to_stream(stream)
        elif self.collapse_panels:
            TimePanel(state="collapsed")._log_to_stream(stream)

    def _ipython_display_(self) -> None:
        from rerun.notebook import Viewer

        Viewer(blueprint=self).display()

    @deprecated(
        """Please migrate to `connect_grpc(…)`.
        See: https://www.rerun.io/docs/reference/migration/migration-0-22 for more details."""
    )
    def connect(
        self,
        application_id: str,
        *,
        url: str | None = None,
        make_active: bool = True,
        make_default: bool = True,
    ) -> None:
        """
        Connect to a remote Rerun Viewer on the given HTTP(S) URL and send this blueprint.

        Parameters
        ----------
        application_id:
            The application ID to use for this blueprint. This must match the application ID used
            when initiating rerun for any data logging you wish to associate with this blueprint.
        url:
            The HTTP(S) URL to connect to
        make_active:
            Immediately make this the active blueprint for the associated `app_id`.
            Note that setting this to `false` does not mean the blueprint may not still end
            up becoming active. In particular, if `make_default` is true and there is no other
            currently active blueprint.
        make_default:
            Make this the default blueprint for the `app_id`.
            The default blueprint will be used as the template when the user resets the
            blueprint for the app. It will also become the active blueprint if no other
            blueprint is currently active.

        """
        return self.connect_grpc(application_id, url=url, make_active=make_active, make_default=make_default)

    def connect_grpc(
        self,
        application_id: str,
        *,
        url: str | None = None,
        make_active: bool = True,
        make_default: bool = True,
    ) -> None:
        """
        Connect to a remote Rerun Viewer on the given HTTP(S) URL and send this blueprint.

        Parameters
        ----------
        application_id:
            The application ID to use for this blueprint. This must match the application ID used
            when initiating rerun for any data logging you wish to associate with this blueprint.
        url:
            The HTTP(S) URL to connect to
        make_active:
            Immediately make this the active blueprint for the associated `app_id`.
            Note that setting this to `false` does not mean the blueprint may not still end
            up becoming active. In particular, if `make_default` is true and there is no other
            currently active blueprint.
        make_default:
            Make this the default blueprint for the `app_id`.
            The default blueprint will be used as the template when the user resets the
            blueprint for the app. It will also become the active blueprint if no other
            blueprint is currently active.

        """
        blueprint_stream = RecordingStream(
            bindings.new_blueprint(
                application_id=application_id,
                make_default=False,
                make_thread_default=False,
                default_enabled=True,
            )
        )
<<<<<<< HEAD
        blueprint_stream.set_index("blueprint", seq=0)  # type: ignore[attr-defined]
=======
        blueprint_stream.set_index("blueprint", sequence=0)
>>>>>>> 410d1eb9
        self._log_to_stream(blueprint_stream)

        bindings.connect_grpc_blueprint(url, make_active, make_default, blueprint_stream.to_native())

    def save(self, application_id: str, path: str | None = None) -> None:
        """
        Save this blueprint to a file. Rerun recommends the `.rbl` suffix.

        Parameters
        ----------
        application_id:
            The application ID to use for this blueprint. This must match the application ID used
            when initiating rerun for any data logging you wish to associate with this blueprint.
        path
            The path to save the blueprint to. Defaults to `<application_id>.rbl`.

        """

        if path is None:
            path = f"{application_id}.rbl"

        blueprint_stream = RecordingStream(
            bindings.new_blueprint(
                application_id=application_id,
                make_default=False,
                make_thread_default=False,
                default_enabled=True,
            )
        )
<<<<<<< HEAD
        blueprint_stream.set_index("blueprint", seq=0)  # type: ignore[attr-defined]
=======
        blueprint_stream.set_index("blueprint", sequence=0)
>>>>>>> 410d1eb9
        self._log_to_stream(blueprint_stream)

        bindings.save_blueprint(path, blueprint_stream.to_native())

    def spawn(
        self, application_id: str, port: int = 9876, memory_limit: str = "75%", hide_welcome_screen: bool = False
    ) -> None:
        """
        Spawn a Rerun viewer with this blueprint.

        Parameters
        ----------
        application_id:
            The application ID to use for this blueprint. This must match the application ID used
            when initiating rerun for any data logging you wish to associate with this blueprint.
        port:
            The port to listen on.
        memory_limit:
            An upper limit on how much memory the Rerun Viewer should use.
            When this limit is reached, Rerun will drop the oldest data.
            Example: `16GB` or `50%` (of system total).
        hide_welcome_screen:
            Hide the normal Rerun welcome screen.

        """
        _spawn_viewer(port=port, memory_limit=memory_limit, hide_welcome_screen=hide_welcome_screen)
        self.connect_grpc(application_id=application_id, url=f"rerun+http://127.0.0.1:{port}/proxy")


BlueprintLike = Union[Blueprint, View, Container]
"""
A type that can be converted to a blueprint.

These types all implement a `to_blueprint()` method that wraps them in the necessary
helper classes.
"""


def create_in_memory_blueprint(*, application_id: str, blueprint: BlueprintLike) -> MemoryRecording:
    """Internal rerun helper to convert a `BlueprintLike` into a stream that can be sent to the viewer."""

    # Convert the BlueprintLike to a full blueprint
    blueprint = blueprint.to_blueprint()

    # We only use this stream object directly, so don't need to make it
    # default or thread default. Making it the thread-default will also
    # lead to an unnecessary warning on mac/win.
    blueprint_stream = RecordingStream(
        bindings.new_blueprint(
            application_id=application_id,
            make_default=False,
            make_thread_default=False,
            default_enabled=True,
        )
    )

<<<<<<< HEAD
    blueprint_stream.set_index("blueprint", seq=0)  # type: ignore[attr-defined]
=======
    blueprint_stream.set_index("blueprint", sequence=0)
>>>>>>> 410d1eb9

    blueprint._log_to_stream(blueprint_stream)

    return blueprint_stream.memory_recording()  # type: ignore[attr-defined, no-any-return]<|MERGE_RESOLUTION|>--- conflicted
+++ resolved
@@ -636,11 +636,7 @@
                 default_enabled=True,
             )
         )
-<<<<<<< HEAD
-        blueprint_stream.set_index("blueprint", seq=0)  # type: ignore[attr-defined]
-=======
-        blueprint_stream.set_index("blueprint", sequence=0)
->>>>>>> 410d1eb9
+        blueprint_stream.set_index("blueprint", seq=0)
         self._log_to_stream(blueprint_stream)
 
         bindings.connect_grpc_blueprint(url, make_active, make_default, blueprint_stream.to_native())
@@ -670,11 +666,7 @@
                 default_enabled=True,
             )
         )
-<<<<<<< HEAD
-        blueprint_stream.set_index("blueprint", seq=0)  # type: ignore[attr-defined]
-=======
-        blueprint_stream.set_index("blueprint", sequence=0)
->>>>>>> 410d1eb9
+        blueprint_stream.set_index("blueprint", seq=0)
         self._log_to_stream(blueprint_stream)
 
         bindings.save_blueprint(path, blueprint_stream.to_native())
@@ -731,11 +723,7 @@
         )
     )
 
-<<<<<<< HEAD
-    blueprint_stream.set_index("blueprint", seq=0)  # type: ignore[attr-defined]
-=======
-    blueprint_stream.set_index("blueprint", sequence=0)
->>>>>>> 410d1eb9
+    blueprint_stream.set_index("blueprint", seq=0)
 
     blueprint._log_to_stream(blueprint_stream)
 
