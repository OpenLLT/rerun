//! This example demonstrates how to use the Rerun Rust SDK to log raw 3D meshes (so-called
//! "triangle soups") and their transform hierarchy.
//!
//! Usage:
//! ```
//! cargo run -p raw_mesh <path_to_gltf_scene>
//! ```

#![allow(clippy::doc_markdown)]

use std::path::PathBuf;

use anyhow::anyhow;
use bytes::Bytes;
use clap::Parser;
use rerun::{
    external::{re_log, re_memory::AccountingAllocator},
    ApplicationId, EntityPath, Mesh3D, MeshId, MsgSender, RawMesh3D, RecordingId, Session,
    TimeType, Timeline, Transform, Vec4D, ViewCoordinates,
};

// TODO(cmc): This example needs to support animations to showcase Rerun's time capabilities.

// --- Rerun logging ---

// Declare how to turn a glTF primitive into a Rerun component (`Mesh3D`).
#[allow(clippy::fallible_impl_from)]
impl From<GltfPrimitive> for Mesh3D {
    fn from(primitive: GltfPrimitive) -> Self {
        let raw = RawMesh3D {
            mesh_id: MeshId::random(),
            albedo_factor: primitive.albedo_factor.map(Vec4D),
            indices: primitive.indices,
            positions: primitive.positions.into_iter().flatten().collect(),
            normals: primitive
                .normals
                .map(|normals| normals.into_iter().flatten().collect()),
            //
            // TODO(cmc): We need to support vertex colors and/or texturing, otherwise it's pretty
            // hard to see anything with complex enough meshes (and hovering doesn't really help
            // when everything's white).
            // colors: primitive
            //     .colors
            //     .map(|colors| colors.into_iter().flatten().collect()),
            // texcoords: primitive
            //     .texcoords
            //     .map(|texcoords| texcoords.into_iter().flatten().collect()),
        };

        raw.sanity_check().unwrap();

        Mesh3D::Raw(raw)
    }
}

// Declare how to turn a glTF transform into a Rerun component (`Transform`).
impl From<GltfTransform> for Transform {
    fn from(transform: GltfTransform) -> Self {
        Transform::Rigid3(rerun::Rigid3 {
            rotation: rerun::Quaternion {
                x: transform.r[0],
                y: transform.r[1],
                z: transform.r[2],
                w: transform.r[3],
            },
            translation: rerun::Vec3D(transform.t),
        })
    }
}

/// Log a glTF node with Rerun.
fn log_node(session: &mut Session, node: GltfNode) -> anyhow::Result<()> {
    let ent_path = EntityPath::from(node.name.as_str());

    // Convert glTF objects into Rerun components.
    let transform = node.transform.map(Transform::from);
    let primitives = node
        .primitives
        .into_iter()
        .map(Mesh3D::from)
        .collect::<Vec<_>>();

    let timeline_keyframe = Timeline::new("keyframe", TimeType::Sequence);
    MsgSender::new(ent_path)
        .with_time(timeline_keyframe, 0)
        .with_component(&primitives)?
        .with_component(transform.as_ref())?
        .send(session)?;

    // Recurse through all of the node's children!
    for mut child in node.children {
        child.name = [node.name.as_str(), child.name.as_str()].join("/");
        log_node(session, child)?;
    }

    Ok(())
}

fn log_coordinate_space(
    session: &mut Session,
    ent_path: impl Into<EntityPath>,
    axes: &str,
) -> anyhow::Result<()> {
    let view_coords: ViewCoordinates = axes
        .parse()
        .map_err(|err| anyhow!("couldn't parse {axes:?} as ViewCoordinates: {err}"))?;

    MsgSender::new(ent_path)
        .with_timeless(true)
        .with_component(&[view_coords])?
        .send(session)
        .map_err(Into::into)
}

// --- Init ---

// Use MiMalloc as global allocator (because it is fast), wrapped in Rerun's allocation tracker
// so that the rerun viewer can show how much memory it is using when calling `show`.
#[global_allocator]
static GLOBAL: AccountingAllocator<mimalloc::MiMalloc> =
    AccountingAllocator::new(mimalloc::MiMalloc);

#[derive(Debug, clap::Parser)]
#[clap(author, version, about)]
struct Args {
    /// If specified, connects and sends the logged data to a remote Rerun viewer.
    ///
    /// Optionally takes an ip:port, otherwise uses Rerun's defaults.
    #[clap(long)]
    #[allow(clippy::option_option)]
    connect: Option<Option<String>>,

    /// Specifies the path of the glTF scene to load.
    #[clap(long)]
    scene_path: PathBuf,
}

fn main() -> anyhow::Result<()> {
    re_log::setup_native_logging();

    let args = Args::parse();
    let addr = match args.connect.as_ref() {
        Some(Some(addr)) => Some(addr.parse()?),
        Some(None) => Some(rerun::default_server_addr()),
        None => None,
    };

    let mut session = Session::new();
    // TODO(cmc): The Rust SDK needs a higher-level `init()` method, akin to what the python SDK
    // does... which they can probably share.
    // This needs to take care of the whole `official_example` thing, and also keeps track of
    // whether we're using the rust or python sdk.
    session.set_application_id(ApplicationId("objectron-rs".into()), true);
    session.set_recording_id(RecordingId::random());
    if let Some(addr) = addr {
        session.connect(addr);
    }

    // Read glTF scene
    let (doc, buffers, _) = gltf::import_slice(Bytes::from(std::fs::read(args.scene_path)?))?;
    let nodes = load_gltf(&doc, &buffers);

    // Log raw glTF nodes and their transforms with Rerun
<<<<<<< HEAD
    let mut session = Session::new();
    session.connect("127.0.0.1:9876".parse().unwrap());
=======
>>>>>>> f71c21b7
    for root in nodes {
        re_log::info!(scene = root.name, "logging glTF scene");
        log_coordinate_space(&mut session, root.name.as_str(), "RUB")?;
        log_node(&mut session, root)?;
    }

    // TODO(cmc): arg parsing and arg interpretation helpers
    // TODO(cmc): missing flags: save, serve
    // TODO(cmc): expose an easy to use async local mode.
    if args.connect.is_none() {
        let log_messages = session.drain_log_messages_buffer();
        rerun::viewer::show(log_messages)?;
    }

<<<<<<< HEAD
    session.flush();

=======
>>>>>>> f71c21b7
    Ok(())
}

// --- glTF parsing ---

struct GltfNode {
    name: String,
    transform: Option<GltfTransform>,
    primitives: Vec<GltfPrimitive>,
    children: Vec<GltfNode>,
}

struct GltfPrimitive {
    albedo_factor: Option<[f32; 4]>,
    positions: Vec<[f32; 3]>,
    indices: Option<Vec<u32>>,
    normals: Option<Vec<[f32; 3]>>,
    #[allow(dead_code)]
    colors: Option<Vec<[u8; 4]>>,
    #[allow(dead_code)]
    texcoords: Option<Vec<[f32; 2]>>,
}

struct GltfTransform {
    t: [f32; 3],
    r: [f32; 4],
    #[allow(dead_code)]
    s: [f32; 3],
}

impl GltfNode {
    fn from_gltf(buffers: &[gltf::buffer::Data], node: &gltf::Node<'_>) -> Self {
        let name = node_name(node);

        let transform = {
            let (t, r, s) = node.transform().decomposed();
            GltfTransform { t, r, s }
        };
        let primitives = node_primitives(buffers, node).collect();

        let children = node
            .children()
            .map(|child| GltfNode::from_gltf(buffers, &child))
            .collect();

        Self {
            name,
            transform: Some(transform),
            primitives,
            children,
        }
    }
}

fn node_name(node: &gltf::Node<'_>) -> String {
    node.name()
        .map_or_else(|| format!("node_#{}", node.index()), ToOwned::to_owned)
}

fn node_primitives<'data>(
    buffers: &'data [gltf::buffer::Data],
    node: &'data gltf::Node<'_>,
) -> impl Iterator<Item = GltfPrimitive> + 'data {
    node.mesh().into_iter().flat_map(|mesh| {
        mesh.primitives().map(|primitive| {
            assert!(primitive.mode() == gltf::mesh::Mode::Triangles);

            let albedo_factor = primitive
                .material()
                .pbr_metallic_roughness()
                .base_color_factor()
                .into();

            let reader = primitive.reader(|buffer| Some(&buffers[buffer.index()]));

            let positions = reader.read_positions().unwrap();
            let positions = positions.collect();

            let indices = reader.read_indices();
            let indices = indices.map(|indices| indices.into_u32().into_iter().collect());

            let normals = reader.read_normals();
            let normals = normals.map(|normals| normals.collect());

            let colors = reader.read_colors(0); // TODO(cmc): pick correct set
            let colors = colors.map(|colors| colors.into_rgba_u8().collect());

            let texcoords = reader.read_tex_coords(0); // TODO(cmc): pick correct set
            let texcoords = texcoords.map(|texcoords| texcoords.into_f32().collect());

            GltfPrimitive {
                albedo_factor,
                positions,
                indices,
                normals,
                colors,
                texcoords,
            }
        })
    })
}

fn load_gltf<'data>(
    doc: &'data gltf::Document,
    buffers: &'data [gltf::buffer::Data],
) -> impl Iterator<Item = GltfNode> + 'data {
    doc.scenes().map(move |scene| {
        let name = scene
            .name()
            .map_or_else(|| format!("scene_#{}", scene.index()), ToOwned::to_owned);

        re_log::info!(scene = name, "parsing glTF scene");

        GltfNode {
            name,
            transform: None,
            primitives: Default::default(),
            children: scene
                .nodes()
                .map(|node| GltfNode::from_gltf(buffers, &node))
                .collect(),
        }
    })
}<|MERGE_RESOLUTION|>--- conflicted
+++ resolved
@@ -161,11 +161,6 @@
     let nodes = load_gltf(&doc, &buffers);
 
     // Log raw glTF nodes and their transforms with Rerun
-<<<<<<< HEAD
-    let mut session = Session::new();
-    session.connect("127.0.0.1:9876".parse().unwrap());
-=======
->>>>>>> f71c21b7
     for root in nodes {
         re_log::info!(scene = root.name, "logging glTF scene");
         log_coordinate_space(&mut session, root.name.as_str(), "RUB")?;
@@ -180,11 +175,6 @@
         rerun::viewer::show(log_messages)?;
     }
 
-<<<<<<< HEAD
-    session.flush();
-
-=======
->>>>>>> f71c21b7
     Ok(())
 }
 
